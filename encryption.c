--- conflicted
+++ resolved
@@ -448,26 +448,6 @@
 int decompress_data(const unsigned char *compressed_data, long compressed_size,
                     unsigned char *output_data, long *output_size)
 {
-<<<<<<< HEAD
-    if (!compressed_data || compressed_size <= 0 || !output_data || !output_size)
-        return ERROR_INVALID_PATH;
-
-    long out_index = 0;
-    long i = 0;
-
-    /* Each RLE block is two bytes: [count][value] */
-    while (i < compressed_size) {
-        if (i + 1 >= compressed_size) {
-            /* Incomplete pair (corrupt data) */
-            return ERROR_LIBRARY_CORRUPT;
-        }
-
-        unsigned char count = compressed_data[i];
-        unsigned char value = compressed_data[i + 1];
-        i += 2;
-
-        for (int j = 0; j < count; ++j) {
-=======
     /* TODO: Implement decompression that matches compress_data (RLE or similar) */
     if (!compressed_data || compressed_size <= 0 || !output_data || !output_size) return ERROR_INVALID_PATH;
     /* passthrough */
@@ -476,7 +456,6 @@
         unsigned char count = compressed_data[i];
         unsigned char value = compressed_data[i + 1];
         for (unsigned char j = 0; j < count; j++) {
->>>>>>> e914944d
             output_data[out_index++] = value;
         }
     }
